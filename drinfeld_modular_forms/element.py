r"""
This module defines the elements of the class
:class:`~drinfeld_modular_forms.ring.DrinfeldModularFormsRing`.

EXAMPLES::

    sage: from drinfeld_modular_forms import DrinfeldModularFormsRing
    sage: q = 3
    sage: A = GF(q)['T']
    sage: K.<T> = Frac(A)
    sage: M = DrinfeldModularFormsRing(K, 2)  # rank 2
    sage: M.inject_variables()
    Defining g1, g2
    sage: g1.parent()
    Ring of Drinfeld modular forms of rank 2 over Fraction Field of Univariate Polynomial Ring in T over Finite Field of size 3

A *graded Drinfeld modular form* is a sum of modular forms having
potentially different weights::

    sage: F = g1*g2 + g2
    sage: F.is_drinfeld_modular_form()
    False
    sage: F.homogeneous_components()
    {8: g2, 10: g1*g2}
    sage: H = g1^4*g2^9 + T*g1^8*g2^8 + (T^2 - 1)*g1^28*g2^3
    sage: H.is_drinfeld_modular_form()
    True
    sage: H.weight()
    80

.. RUBRIC:: Rank 2 two case

In the rank 2 case, on can compute the expansion at infinity of any
graded Drinfeld modular form::

    sage: g1.expansion()
    1 + ((2*T^3+T)*t^2) + O(t^7)
    sage: g2.expansion()
    t^2 + 2*t^6 + O(t^8)
    sage: F.expansion()
    2*t^2 + ((2*T^3+T)*t^4) + t^6 + O(t^8)

To access the `i`-th coefficient of the expansion::

    sage: F[36]
    T^9 + 2*T
    sage: F[0:15]  # i = 0...14
    [0, 0, 2, 0, 2*T^3 + T, 0, 1, 0, 0, 0, 2*T^6 + 2*T^4 + 2*T^2, 0, 0, 0, 2]

It is also possible to create the ring of Drinfeld modular forms with
arbitrary type using the option ``has_type=True``::

    sage: q = 3
    sage: A = GF(q)['T']
    sage: K.<T> = Frac(A)
    sage: M = DrinfeldModularFormsRing(K, 2, has_type=True)
    sage: M.gens()
    [g1, h]
    sage: M.inject_variables()
    Defining g1, h
    sage: h.weight()
    4
    sage: h.expansion()
    t + t^5 + ((2*T^3+T)*t^7) + O(t^8)
    sage: M.coefficient_form(1)
    g1
    sage: M.coefficient_form(2)
    h^2

AUTHORS:

- David Ayotte (2022): initial version
"""

# ****************************************************************************
#       Copyright (C) 2022 DAVID AYOTTE <davidayotte94@outlook.com>
#
# This program is free software: you can redistribute it and/or modify
# it under the terms of the GNU General Public License as published by
# the Free Software Foundation, either version 3 of the License, or
# (at your option) any later version.
#                  https://www.gnu.org/licenses/
# ****************************************************************************


from sage.misc.lazy_import import lazy_import

from sage.structure.element import ModuleElement
from sage.structure.richcmp import richcmp, op_NE, op_EQ

from sage.rings.polynomial.multi_polynomial import MPolynomial

<<<<<<< HEAD
from .expansions import compute_delta_rank_2, compute_eisentein_serie_rank_2, compute_h_rank_2
=======
from .expansions import compute_delta_rank_2, compute_eisentein_series_rank_2
>>>>>>> 49e9a6a1

lazy_import('sage.rings.lazy_series_ring', 'LazyPowerSeriesRing')

class DrinfeldModularFormsRingElement(ModuleElement):
    r"""
    Element class of rings of Drinfeld modular forms.

    EXAMPLES::

        sage: from drinfeld_modular_forms import DrinfeldModularFormsRing
        sage: A = GF(3)['T']; K = Frac(A); T = K.gen()
        sage: M = DrinfeldModularFormsRing(K, 2)
        sage: M.inject_variables()
        Defining g1, g2
        sage: (T^2 + 1)*(g1 + g1*g2)
        (T^2 + 1)*g1*g2 + (T^2 + 1)*g1
        sage: (g1).parent()
        Ring of Drinfeld modular forms of rank 2 over Fraction Field of Univariate Polynomial Ring in T over Finite Field of size 3
        sage: g2 in M
        True
    """
    def __init__(self, parent, polynomial):
        if not isinstance(polynomial, MPolynomial):
            raise TypeError("input must be a multivariate polynomial")
        if not parent.base_ring().has_coerce_map_from(polynomial.base_ring()):
            raise ValueError("unable to coerce base ring of the given "
                             "polynomial into Drinfeld modular form ring")
        poly = parent._poly_ring(polynomial)
        self._polynomial = poly

        ModuleElement.__init__(self, parent)

    def _repr_(self):
        r"""
        Return the string representation of self.

        TESTS::

            sage: from drinfeld_modular_forms import DrinfeldModularFormsRing
            sage: A = GF(3)['T']; K = Frac(A)
            sage: M = DrinfeldModularFormsRing(K, 2)
            sage: (M.0)._repr_()
            'g1'
            sage: M.0 + M.1
            g2 + g1
        """
        return str(self._polynomial)

    def _add_(self, other):
        r"""
        Return the addition of self with other.

        TESTS::

            sage: from drinfeld_modular_forms import DrinfeldModularFormsRing
            sage: A = GF(3)['T']; K = Frac(A)
            sage: M = DrinfeldModularFormsRing(K, 2)
            sage: M.0 + M.1  # indirect doctest
            g2 + g1
        """
        return self.__class__(self.parent(), self._polynomial + other._polynomial)

    def _mul_(self, other):
        r"""
        Return the multiplication of self with other.

        TESTS::

            sage: from drinfeld_modular_forms import DrinfeldModularFormsRing
            sage: A = GF(3)['T']; K = Frac(A)
            sage: M = DrinfeldModularFormsRing(K, 2)
            sage: M.0*M.1  # indirect doctest
            g1*g2
            sage: M.0*(M.0 + M.1)
            g1*g2 + g1^2
            sage: (M.0 + M.1)*M.0
            g1*g2 + g1^2
        """
        return self.__class__(self.parent(), self._polynomial * other._polynomial)

    def _lmul_(self, c):
        r"""
        Return the scalar multiplication of self by `c`.

        TESTS::

            sage: from drinfeld_modular_forms import DrinfeldModularFormsRing
            sage: A = GF(3)['T']; K = Frac(A); T = K.gen()
            sage: M = DrinfeldModularFormsRing(K, 2)
            sage: (T^2 + T + 2) * M.0  # indirect doctest
            (T^2 + T - 1)*g1
            sage: M.1 * (T^5 + T^2)
            (T^5 + T^2)*g2
            sage: 0 * M.1
            0
            sage: M.0 * 0
            0
        """
        return self.__class__(self.parent(), c * self._polynomial)

    def __neg__(self):
        r"""
        Return the negation of self.

        TESTS::

            sage: from drinfeld_modular_forms import DrinfeldModularFormsRing
            sage: A = GF(3)['T']; K = Frac(A)
            sage: M = DrinfeldModularFormsRing(K, 2)
            sage: -M.0  # indirect doctest
            -g1
        """
        return self.__class__(self.parent(), -self._polynomial)

    def __bool__(self):
        r"""
        Return True whether self is nonzero.

        TESTS::

            sage: from drinfeld_modular_forms import DrinfeldModularFormsRing
            sage: A = GF(3)['T']; K = Frac(A)
            sage: M = DrinfeldModularFormsRing(K, 2)
            sage: bool(M.0)
            True
        """
        return bool(self._polynomial)

    def _richcmp_(self, other, op):
        r"""
        Return the comparison of self with other.

        TESTS::

            sage: from drinfeld_modular_forms import DrinfeldModularFormsRing
            sage: A = GF(3)['T']; K = Frac(A)
            sage: M = DrinfeldModularFormsRing(K, 2)
            sage: M.0 == M.1
            False
            sage: M.0 != M.1
            True
            sage: M.0 == M.0
            True
        """
        if op != op_EQ and op != op_NE:
            raise TypeError('invalid comparison between modular forms ring elements')
        return richcmp(self._polynomial, other._polynomial, op)

    def __getitem__(self, n):
        r"""
        Return the `n`-coefficient of the Drinfeld modular form.

        This method is only implemented when the rank is 2.

        EXAMPLES::

            sage: from drinfeld_modular_forms import DrinfeldModularFormsRing
            sage: A = GF(3)['T']; K = Frac(A)
            sage: M = DrinfeldModularFormsRing(K, 2)
            sage: M.inject_variables()
            Defining g1, g2
            sage: g1[2]
            2*T^3 + T
            sage: g1[0:16]
            [1, 0, 2*T^3 + T, 0, 0, 0, 0, 0, 0, 0, 0, 0, 0, 0, 2*T^3 + T, 0]
            sage: g2[24]
            T^9 + 2*T^3
        """
        if self.parent()._rank != 2:
            raise NotImplementedError("expansion only implemented in rank 2")
        return self.expansion()[n]

    coefficient = __getitem__  # alias

    def rank(self):
        r"""
        Return the rank of graded Drinfeld modular form.

        EXAMPLES::

            sage: from drinfeld_modular_forms import DrinfeldModularFormsRing
            sage: A = GF(3)['T']; K = Frac(A)
            sage: M2 = DrinfeldModularFormsRing(K, 2)
            sage: (M2.0).rank()
            2
            sage: M5 = DrinfeldModularFormsRing(K, 5)
            sage: (M5.0 + M5.3).rank()
            5
        """
        return self.parent()._rank

    def is_one(self):
        r"""
        Return ``True`` whether the given graded Drinfeld form is the
        multiplicative identity.

        EXAMPLES::

            sage: from drinfeld_modular_forms import DrinfeldModularFormsRing
            sage: A = GF(3)['T']; K = Frac(A)
            sage: M = DrinfeldModularFormsRing(K, 2)
            sage: u = M.one()
            sage: u.is_one()
            True
            sage: (M.0).is_one()
            False
        """
        return self._polynomial.is_one()

    def is_zero(self):
        r"""
        Return ``True`` whether the given graded Drinfeld form is the additive
        identity.

        EXAMPLES::

            sage: from drinfeld_modular_forms import DrinfeldModularFormsRing
            sage: A = GF(3)['T']; K = Frac(A)
            sage: M = DrinfeldModularFormsRing(K, 2)
            sage: z = M.zero()
            sage: z.is_zero()
            True
            sage: f = M.0
            sage: f.is_zero()
            False
            sage: (f - f).is_zero()
            True
            sage: (0 * M.0).is_zero()
            True
        """
        return not bool(self)

    def is_drinfeld_modular_form(self):
        r"""
        Return whether ``self`` is a Drinfeld modular form.

        We recall that elements of Drinfeld modular forms ring are not
        necessarily modular forms as they may have mixed weight components.

        EXAMPLES::

            sage: from drinfeld_modular_forms import DrinfeldModularFormsRing
            sage: A = GF(3)['T']; K = Frac(A)
            sage: M = DrinfeldModularFormsRing(K, 2)
            sage: M.inject_variables()
            Defining g1, g2
            sage: f = g1^5*g2^2  # homogeneous polynomial
            sage: f.is_drinfeld_modular_form()
            True
            sage: g = g1 + g2  # mixed weight components
            sage: g.is_drinfeld_modular_form()
            False
        """
        return self._polynomial.is_homogeneous()

    def homogeneous_components(self):
        r"""
        Return the homogeneous components of this graded Drinfeld
        modular form.

        EXAMPLES::

            sage: from drinfeld_modular_forms import DrinfeldModularFormsRing
            sage: A = GF(3)['T']; K = Frac(A)
            sage: M = DrinfeldModularFormsRing(K, 2)
            sage: M.inject_variables()
            Defining g1, g2
            sage: F = g1 + g1^2 + g1*g2^2 + g2^4
            sage: D = F.homogeneous_components(); D
            {2: g1, 4: g1^2, 18: g1*g2^2, 32: g2^4}
            sage: D[32]
            g2^4
        """
        elt_class = self.__class__
        M = self.parent()
        components = self._polynomial.homogeneous_components().items()
        return {k: elt_class(M, p) for k, p in components}

    def expansion(self, name='t'):
        r"""
        Return the expansion at infinity of the graded Drinfeld form.

        Currently only implemented in rank 2.

        OUTPUT: a lazy power series over the base ring.

        EXAMPLES::

            sage: from drinfeld_modular_forms import DrinfeldModularFormsRing
            sage: A = GF(3)['T']; K = Frac(A)
            sage: M = DrinfeldModularFormsRing(K, 2)
            sage: M.inject_variables()
            Defining g1, g2
            sage: g1.expansion()
            1 + ((2*T^3+T)*t^2) + O(t^7)
            sage: g2.expansion()
            t^2 + 2*t^6 + O(t^8)
            sage: F = (g1 + g2)*g1
            sage: F.expansion()
            1 + ((T^3+2*T+1)*t^2) + ((T^6+T^4+2*T^3+T^2+T)*t^4) + 2*t^6 + O(t^7)
        """
        if self.parent()._rank != 2:
            raise NotImplementedError
        A = self.base_ring().base()
        degs = self._polynomial.degrees()
        L = LazyPowerSeriesRing(self.base_ring(), name)
        poly_ring = self.parent()._poly_ring
        g0, g1 = poly_ring.gens()
        sub_dict = {}
        if self.parent()._has_type:
            gen_2_exp = compute_h_rank_2
        else:
            gen_2_exp = compute_delta_rank_2
        if not degs[0] and degs[1]:
            D = gen_2_exp(A, name)
            E = D.parent().one()
        elif degs[0] and not degs[1]:
            E = compute_eisentein_series_rank_2(A, name)
            D = E.parent().one()
        elif degs[0] and degs[1]:
<<<<<<< HEAD
            E = compute_eisentein_serie_rank_2(A, name)
            D = gen_2_exp(A, name)
=======
            E = compute_eisentein_series_rank_2(A, name)
            D = compute_delta_rank_2(A, name)
>>>>>>> 49e9a6a1
        else:
            return L(self._polynomial)
        t_exp = L.zero()
        for c, (n, m) in zip(self._polynomial.coefficients(), self._polynomial.exponents()):
            t_exp += c*(E**n)*(D**m)
        return t_exp

    def polynomial(self):
        r"""
        Return self as a multivariate polynomial over the generators of
        the ring.

        OUTPUT:

        A multivariate polynomial over the base ring.

        EXAMPLES::

            sage: from drinfeld_modular_forms import DrinfeldModularFormsRing
            sage: A = GF(3)['T']; K = Frac(A)
            sage: M = DrinfeldModularFormsRing(K, 2)
            sage: M.inject_variables()
            Defining g1, g2
            sage: P1 = g1.polynomial();
            sage: P2 = g2.polynomial();
            sage: P2^2 + P1^2 + P1
            g2^2 + g1^2 + g1
            sage: P1.parent()
            Multivariate Polynomial Ring in g1, g2 over Fraction Field of Univariate Polynomial Ring in T over Finite Field of size 3

        The degree of each variables corresponds to the weight of the
        generator::

            sage: P1.degree()
            2
            sage: P2.degree()
            8
        """
        return self._polynomial

    def weight(self):
        r"""
        Return the weight of self.

        EXAMPLES::

            sage: from drinfeld_modular_forms import DrinfeldModularFormsRing
            sage: A = GF(3)['T']; K = Frac(A)
            sage: M = DrinfeldModularFormsRing(K, 2)
            sage: M.inject_variables()
            Defining g1, g2
            sage: g1.weight()
            2
            sage: g2.weight()
            8
            sage: f = g1^5*g2^2
            sage: f.weight()
            26

        If the form is not modular, then the method returns an error::

            sage: f = g1 + g2
            sage: f.weight()
            Traceback (most recent call last):
            ...
            ValueError: the given ring element is not a Drinfeld modular form
        """
        if not self.is_drinfeld_modular_form():
            raise ValueError("the given ring element is not a Drinfeld modular form")
        return self._polynomial.degree()<|MERGE_RESOLUTION|>--- conflicted
+++ resolved
@@ -90,11 +90,7 @@
 
 from sage.rings.polynomial.multi_polynomial import MPolynomial
 
-<<<<<<< HEAD
-from .expansions import compute_delta_rank_2, compute_eisentein_serie_rank_2, compute_h_rank_2
-=======
-from .expansions import compute_delta_rank_2, compute_eisentein_series_rank_2
->>>>>>> 49e9a6a1
+from .expansions import compute_delta_rank_2, compute_eisentein_series_rank_2, compute_h_rank_2
 
 lazy_import('sage.rings.lazy_series_ring', 'LazyPowerSeriesRing')
 
@@ -415,13 +411,8 @@
             E = compute_eisentein_series_rank_2(A, name)
             D = E.parent().one()
         elif degs[0] and degs[1]:
-<<<<<<< HEAD
-            E = compute_eisentein_serie_rank_2(A, name)
+            E = compute_eisentein_series_rank_2(A, name)
             D = gen_2_exp(A, name)
-=======
-            E = compute_eisentein_series_rank_2(A, name)
-            D = compute_delta_rank_2(A, name)
->>>>>>> 49e9a6a1
         else:
             return L(self._polynomial)
         t_exp = L.zero()
